"""
Tools for manipulating spectra, typically spectropolarimetric observations.
"""

import numpy as np
import copy
<<<<<<< HEAD
import matplotlib.pyplot as plt
=======
>>>>>>> 6f271bd4

###################################

class Spectrum:
    """
    Contains an observed spectrum, usually spectropolarimetric data.

    Usually contains arrays:
    
    * wl - wavelengths
    * specI - Stokes I spectrum
    * specV - polarized spectrum, usually Stokes V
    * specN1 - the first polarimetric null spectrum
    * specN2 - the second polarimetric null spectrum
    * specSig - the formal uncertainties, which apply to the other spectra
    """

    def __init__(self, wl, specI, specV, specN1, specN2, specSig, header=None):
        
        self.header=header
        self.wl = wl
        self.specI=specI
        self.specV=specV
        self.specN1=specN1
        self.specN2=specN2
        self.specSig=specSig
        
    def __getitem__(self, key):
        """
        Returns a Spectrum object with only the values at the specified index(s)

        :param key: the index or slice being checked
        :rtype: Spectrum
        """
        wl_s = self.wl[key]
        specI_s = self.specI[key]
        specSig_s = self.specSig[key]
        specV_s = self.specV[key]
        specN1_s = self.specN1[key]
        specN2_s = self.specN2[key]
        #The header may be None but that is ok.
        slice_spec = Spectrum(wl_s, specI_s, specV_s, specN1_s, specN2_s,
                              specSig_s, header=self.header)
        return slice_spec

    def __setitem__(self, key, newval):
        """
        Sets all values of the Spectrum at the specified location equal
        to the input Spectrum's values.

        :param key: the index or slice being overwritten
        :param newval: Spectrum whose values are to replace the overwritten ones
        """
        if not(isinstance(newval, Spectrum)):
            raise TypeError()
        else:
            self.wl[key] = newval.wl
            self.specI[key] = newval.specI
            self.specSig[key] = newval.specSig
            self.specV[key] = newval.specV
            self.specN1[key] = newval.specN1
            self.specN2[key] = newval.specN2

    def __len__(self):
        return len(self.wl)

    def concatenate(self, *args):
        """
        Combine this Spectrum with other Spectrum objects, passed as arguments,
        concatenating them in order, into a new Spectrum object.

        :param args: other Spectrum objects (or a list or tuple of them)
                     to concatenate with this one
        :rtype: Spectrum
        """
        cat_header = self.header
        cat_wl = self.wl
        cat_specI = self.specI
        cat_specV = self.specV
        cat_specN1 = self.specN1
        cat_specN2 = self.specN2
        cat_specSig = self.specSig
        args2 = args
        #Check if the user passed a list or tuple of spectra (unwrap it)
        if len(args) > 0:
            if isinstance(args[0], list) or isinstance(args[0], tuple):
                if isinstance(args[0][0], Spectrum):
                    args2 = args[0]
        for arg in args2:
            if not isinstance(arg, Spectrum):
                raise ValueError('concatenate can only use Spectrum objects!')
            cat_wl = np.concatenate((cat_wl, arg.wl))
            cat_specI = np.concatenate((cat_specI, arg.specI))
            cat_specV = np.concatenate((cat_specV, arg.specV))
            cat_specN1 = np.concatenate((cat_specN1, arg.specN1))
            cat_specN2 = np.concatenate((cat_specN2, arg.specN2))
            cat_specSig = np.concatenate((cat_specSig, arg.specSig))
        cat_spec = Spectrum(cat_wl, cat_specI, cat_specV, cat_specN1,
                            cat_specN2, cat_specSig, header=cat_header)
        return cat_spec

    def coadd(self, *args):
        """
        coadd this spectrum with other spectra

        Uses the the wavelength grid of this spectrum for the coadded spectrum.
        Other spectra are interpolated onto this spectrum's wavelengths before
        coadding.  Coadding here essentially averages spectra weighted
        by 1/sigma**2  This assumes the spectra are continuum normalized,
        and have reliable uncertainties.

        Warning: regions with order overlap, or where wavelength goes backwards,
        will produce incorrect results with this routine.  We strongly
        recommend using the merge_orders function before using this routine.
        
        :param args: other Spectrum objects (or a list or tuple of them)
                     to coadd with this one
        :rtype: Spectrum
        """
        #Set up the weighted average using self as the first entry
        #weight by 1/sigma**2, and save the sum of the weights
        spec = copy.deepcopy(self) #work on a copy (not self!)
        weight = 1./self.specSig**2
        spec.specI = self.specI*weight
        spec.specV = self.specV*weight
        spec.specN1 = self.specN1*weight
        spec.specN2 = self.specN2*weight
        totalWeight = weight.copy()

        args2 = args
        #Check if the user passed a list or tuple of spectra (unwrap it)
        if len(args) > 0:
            if isinstance(args[0], list) or isinstance(args[0], tuple):
                if isinstance(args[0][0], Spectrum):
                    args2 = args[0]
        for arg in args2:
            if not isinstance(arg, Spectrum):
                raise ValueError('coadd can only use Spectrum objects!')
            if np.any(arg.specSig <= 0.0):
                raise ValueError("coadd requires uncertainties "
                                 "(>0) for all points!")
            if not np.all(np.diff(arg.wl) > 0):
                print('Warning: in Spectrum.coadd, coadding spectra with order'
                      ' overlap or decreasing wavelength.  This will cause'
                      ' incorrect results in those regions.')
            #Interpolate this spectrum onto the reference wavelengths
            bspecI   = np.interp(spec.wl, arg.wl, arg.specI)
            bspecV   = np.interp(spec.wl, arg.wl, arg.specV)
            bspecN1  = np.interp(spec.wl, arg.wl, arg.specN1)
            bspecN2  = np.interp(spec.wl, arg.wl, arg.specN2)
            bspecSig = np.interp(spec.wl, arg.wl, arg.specSig)

            #Add this spectrum to the weighted sums
            weight = 1./bspecSig**2
            spec.specI += bspecI*weight
            spec.specV += bspecV*weight
            spec.specN1 += bspecN1*weight
            spec.specN2 += bspecN2*weight
            totalWeight += weight

        #Once all spectra have been added, complete the weighted average
        spec.specI /= totalWeight
        spec.specV /= totalWeight
        spec.specN1 /= totalWeight
        spec.specN2 /= totalWeight
        spec.specSig = np.sqrt(1/totalWeight)
        return spec
            
    def individual_line(self, lambda0, lwidth):
        '''
        Select an individual line in the spectrum and return it
        as an LSD profile object

        :param lambda0: wavelength of the line (same units as self.wl)
        :param lwidth: distance from the line center, in wavelength,
                       for the wavelength window used for the line profile.
                       One element: same distance on each side of line center.
                       Two elements: distance to the left and right of
                       line center.
        :rtype: LSD
        '''
        #This is nearly a circular import, since profileLSD imports obsSpec
        #Maybe move this to a stand alone function in profileLSD?
        from .profileLSD import LSD
        
        # Select observed line
        if isinstance(lwidth, list) or isinstance(lwidth, tuple):
            if len(lwidth) == 1:
                p_lwidth = [lambda0 - lwidth[0], lambda0 + lwidth[0]]
            elif len(lwidth) == 2:
                p_lwidth = [lambda0 - lwidth[0], lambda0 + lwidth[1]]
            else:
                print('lwidth has too many elements (need one or two)')
                raise ValueError('lwidth has too many elements: '
                                 '{:} (need 1 or 2)'.format(len(lwidth)))
        else:
            p_lwidth = [lambda0 - lwidth, lambda0 + lwidth]
        
        obs_line = self[(self.wl >= p_lwidth[0]) & (self.wl <= p_lwidth[1])]

        # Now we convert wavelengths to velocity space
        c = 299792.458  #speed of light in km/s
        vel = c*(obs_line.wl-lambda0)/lambda0

        prof = LSD(vel, obs_line.specI, obs_line.specSig, obs_line.specV, 
                   obs_line.specSig, obs_line.specN1, obs_line.specSig,
                   header=obs_line.header)
        return prof 

    def save(self, fname, saveHeader=True):
        '''
        Write the Spectrum into a text .s file in a LibreESPRIT style format.
        Optionally skip writing the two lines of header.

        :param saveHeader: optional flag, skip writing the header if False
        '''

        #Note, the LibreESPRIT .s format header counts the number of columns
        #data columns not counting the first wavelength column
        ncols = 5
        #Support 3 column (intensity only) spectra
        if np.all(self.specV == 0.):
            ncols = 2
            #and 2 column (intensity only, no errorbars) spectra
            if np.all(self.specSig == 0):
                ncols = 1
        
        with open(fname, 'w') as f:
            #Optionally write 2 lines of header            
            if saveHeader:
                if self.header is None:
                    f.write('*** Spectrum of\n')
                else:
                    f.write(self.header)
                    #Make sure there is a line break after the first header text
                    if self.header[-1] != '\n': f.write('\n')
                f.write('{:7n} {:1n}\n'.format(int(self.wl.size), ncols))
            
            if ncols == 5:
                for i in range(self.wl.size):
                    f.write('{:10.4f} {:11.4e} {:11.4e} {:11.4e} {:11.4e} {:11.4e}\n'.format(
                        self.wl[i], self.specI[i], self.specV[i],
                        self.specN1[i], self.specN2[i], self.specSig[i]))
            elif ncols == 2:
                for i in range(self.wl.size):
                    f.write('{:10.4f} {:11.4e} {:11.4e}\n'.format(
                        self.wl[i], self.specI[i], self.specSig[i]))
            elif ncols == 1:
                for i in range(self.wl.size):
                    f.write('{:10.4f} {:11.4e}\n'.format(
                        self.wl[i], self.specI[i]))
        return

<<<<<<< HEAD
    def calc_CaIRTindex(self, doppler_vel=None, plotFit=False):
        '''
        Calculates the Ca IRT index.
        Follows the definition in Petit et al. (2013, doi:10.1007/978-3-642-30648-8_9).

        :param doppler_vel: velocity used to correct for Doppler shifts in the spectrum (Float)
        :param plotFit: If True, Plot the windows of integration used to compute the fluxes
        :rtype: CaIRT-index (Float)
        '''

        spectrum = copy.copy(self)
        
        # Emission in the Ca IRT and flux in V and R continuum
        label = ['F8498', 'F8542', 'F8662', 'V8475', 'R8704']
        w0    = [849.802, 854.209, 866.214, 847.58 , 870.49 ] # central wavelength in nm 
        dw    = [0.200  , 0.200  , 0.200  , 0.500  , 0.500  ] # integration window width in nm
          
        # speed of ligth in km/s
        cvel = 2.99792458e5 

        # doppler shift the spectrum
        wl_doppler = spectrum.wl*(1 - doppler_vel/cvel) 

        # Calculate integrated flux with a trapezoidal numerical integral
        int_flux = []
        for count, (iw0, idw) in enumerate(zip(w0, dw)):
            # set the integration window
            indWaveUse = (wl_doppler > iw0 - idw/2) & (wl_doppler < iw0 + idw/2)
            # rectangular low pass filter
            rect_filter = np.zeros_like(spectrum.specI)
            rect_filter[indWaveUse] = 1
            # compute flux
            int_flux.append(np.trapz(spectrum.specI*rect_filter, x=wl_doppler)/idw)

            if plotFit:
                    plt.figure()
                    plt.plot(wl_doppler,spectrum.specI)
                    plt.plot(wl_doppler,rect_filter, label='Retangular filter')
                    plt.axvline(x=iw0,color='r', label=r'$\lambda_0$')
                    plt.xlim(iw0 - 2*idw, iw0 + 2*idw)
                    plt.ylim(0,5)
                    plt.legend()
                    plt.show()

        # Get the CaIRT-index
        CaIRTindex = (int_flux[0] + int_flux[1] + int_flux[2])/(int_flux[3] + int_flux[4])
        
        return(CaIRTindex)

    def calc_Haindex(self, doppler_vel=None, method='Gizis', plotFit=False):
        '''
        Calculates the Halpha index.
        
        :param doppler_vel: velocity used to correct for Doppler shifts in the spectrum (Float)
        :param method: flag to decide which prescription to use when computing the Ha flux.
                       Implemented options are 'Gizis' and 'Gomes', which stand for the definitions
                       in Gizis, Reid & Hawley (2002) and Gomes da Silva et al. (2011), respectively.
                       (Default: 'Gizis')
        :param plotFit: If True, Plot the window of integration used to compute the flux
        :rtype: Ha-index (Float)
        '''

        spectrum = copy.copy(self)
        
        # Emission in the Ha line and flux in V and R continuum.
        label = ['Ha'   , 'V'    , 'R']

        # Prescription used to compute the fluxes:
        if method.lower() == 'gizis':
            # Gizis, Reid & Hawley (2002):
            w0    = [656.285, 655.885, 656.730] # central wavelength in nm
            dw    = [0.360  , 0.220  , 0.220  ] # integration window width in nm
        elif method.lower() == 'gomes':
            # Gomes da Silva et al. (2011)
            w0    = [656.2808, 655.087, 658.031] # central wavelength in nm
            dw    = [0.160   , 1.075  , 0.875  ] # integration window width in nm
        else: 
            raise ValueError(('Method {:} unknown. Select among the coded methods i.e. "gizis" or "gomes".' 
                 'Available methods are implemented as described in Gizis, Reid & Hawley (2002)'
                 'and Gomes da Silva et al. (2011)').format(method))

          
        # speed of ligth in km/s
        cvel = 2.99792458e5 

        # doppler shift the spectrum
        wl_doppler = spectrum.wl*(1 - doppler_vel/cvel) 

        # Calculate integrated flux with a trapezoidal numerical integral
        int_flux = []
        for count, (iw0, idw) in enumerate(zip(w0, dw)):
            # set the integration window
            indWaveUse = (wl_doppler > iw0 - idw/2) & (wl_doppler < iw0 + idw/2)
            # rectangular low pass filter
            rect_filter = np.zeros_like(spectrum.specI)
            rect_filter[indWaveUse] = 1
            # compute flux
            int_flux.append(np.trapz(spectrum.specI*rect_filter, x=wl_doppler)/idw)

            if plotFit:
                    plt.figure()
                    plt.plot(wl_doppler,spectrum.specI)
                    plt.plot(wl_doppler,rect_filter, label='Retangular filter')
                    plt.axvline(x=iw0,color='r', label=r'$\lambda_0$')
                    plt.xlim(iw0 - 2*idw, iw0 + 2*idw)
                    plt.ylim(0,5)
                    plt.legend()
                    plt.show()
                

        # Get the Ha-index
        Haindex = int_flux[0]/(int_flux[1] + int_flux[2])
        return(Haindex)
    
    def calc_Naindex(self, doppler_vel=None, plotFit=False):
        '''
        Calculates the Na I dublet index.

        :param doppler_vel: velocity used to correct for Doppler shifts in the spectrum (Float)
        :param plotFit: If True, Plot the window of integration used to compute the flux
        :rtype: Na-index (Float)
        '''

        spectrum = copy.copy(self)
        
        # Emission in the Na I doublet, and flux in R & V
        label = ['F5895', 'F5889', 'V'   , 'R'   ]  
        w0    = [589.592, 588.995, 580.50, 609.70] # central wavelength in nm 
        dw    = [0.05000, 0.05000, 1.0000, 2.0000] # integration window width in nm

          
        # speed of ligth in km/s
        cvel = 2.99792458e5 

        # doppler shift the spectrum
        wl_doppler = spectrum.wl*(1 - doppler_vel/cvel) 

        # Calculate integrated flux with a trapezoidal numerical integral
        int_flux = []
        for count, (iw0, idw) in enumerate(zip(w0, dw)):
            # set the integration window
            indWaveUse = (wl_doppler > iw0 - idw/2) & (wl_doppler < iw0 + idw/2)
            # rectangular low pass filter
            rect_filter = np.zeros_like(spectrum.specI)
            rect_filter[indWaveUse] = 1
            # compute flux
            int_flux.append(np.trapz(spectrum.specI*rect_filter, x=wl_doppler)/idw)

            if plotFit:
                    plt.figure()
                    plt.plot(wl_doppler,spectrum.specI)
                    plt.plot(wl_doppler,rect_filter, label='Retangular filter')
                    plt.axvline(x=iw0,color='r', label=r'$\lambda_0$')
                    plt.xlim(iw0 - 2*idw, iw0 + 2*idw)
                    plt.ylim(0,1.1)
                    plt.legend()
                    plt.show()

        # Get the NaI-index
        NaIindex = (int_flux[0] + int_flux[1])/(int_flux[2] + int_flux[3]) 
        
        return(NaIindex)
=======
    def get_orders(self, ignoreGaps=False):
        """
        Split an observed echelle spectrum into individual echelle orders.
        
        This splits a concatenated spectrum into echelle orders, based on overlap
        (places where wavelength decreases), and optionally gaps in wavelength
        between orders.

        :param ignoreGaps: if True then regions separated by gaps in wavelength
                           are treated as one order, otherwise gaps are used as
                           order edges
        :return: a list of Spectrum objects, one for each identified order
        """
        #Define spectral order edges by a step backwards in wavelength (velocity)
        #or a step forward in velocity more than 10x the average velocity step size.
        #(use velocity rather than wavelength since pixel size in velocity is
        # more consistent across a spectrum)
        c = 299792.458  #speed of light in km/s
        gapSize = 20.
        velSteps = (self.wl[1:-1] - self.wl[0:-2])/self.wl[1:-1]*c
        meanVelStep = np.mean(velSteps)
        if ignoreGaps:
            orderEdges = velSteps < 0.
        else:
            orderEdges = np.logical_or(velSteps < 0., velSteps > gapSize*meanVelStep)
        indOrderEdges =  np.nonzero(orderEdges)[0] #last point in a spectral order
        numOrders = indOrderEdges.shape[0] + 1

        #Slice the orders out of this spectrum and put them in a new list
        scp = copy.deepcopy(self) #start with a copy (don't just modify self!)
        orders = []
        indLast = 0
        for i in range(numOrders - 1):
            orders.append(scp[indLast : indOrderEdges[i]+1])
            indLast = indOrderEdges[i]+1
        orders.append(scp[indLast :])
        
        return orders

    def get_orders_in_range(self, wl1, wl2, ignoreGaps=False):
        """
        Split an observed echelle spectrum into individual orders,
        and return orders that include the specified wavelength range.

        This splits a concatenated spectrum into echelle orders, based on overlap
        (places where wavelength decreases), and optionally gaps in wavelength
        between orders.  Returning the order, or orders, that include any part
        of the specified wavelength range (wl1 and wl2 can be identical).

        :param wl1: the start of the wavelength range to include
        :param wl2: the end of the wavelength range to include
        :param ignoreGaps: if True then regions separated by gaps in wavelength
                           are treated as one order, otherwise gaps are used as
                           order edges
        :return: a list of Spectrum objects, one for each relevant order
        """
        if wl1 > wl2:
            raise ValueError('Start wavelength must be smaller than end wavelength'
                             ' got {:} {:}'.format(wl1, wl2))
        
        allOrders = self.get_orders(ignoreGaps)
        retOrders = []
        for order in allOrders:
            #if the order starts before the desired range ends,
            #and the order ends after the desired range starts,
            #then some (or all) of it should be in range
            if(wl2 > order.wl[0] and wl1 < order.wl[-1]): 
                retOrders.append(order)

        return retOrders

    def merge_orders(self, mode='trim', midpoint=0.5):
        """
        Simple merging of spectral orders, for echelle spectra

        The default mode 'trim' simply uses one order up to the midpoint
        of an overlap region, and then uses the next order past the midpoint.
        This is more robust against continuum normalization errors but
        doesn't optimize the total signal-to-noise.
        
        The mode 'coadd' attempts to coadd orders in the overlap region.
        It interpolates the second order onto the wavelength grid of the
        first order, then averages the spectra weighted by 1/sigma**2.
        This optimizes the total signal-to-noise but is vulnerable 
        to continuum normalization errors at the edges of orders.
        This mode requires reliable uncertainties.

        :param mode: choice of 'trim', 'coadd'
        :param midpoint: for mode 'trim', the fraction of the way through
                         an overlap region treated as the midpoint
        :rtype: Spectrum
        """

        orders = self.get_orders(ignoreGaps=True)
        numOrders = len(orders)

        if mode.lower() == 'trim':
            #Merge by splitting orders at the midpoint of their overlap
            wlStartMid = 0.0
            for i in range(numOrders):
                #find the midpoint of the overlap between this and the next order
                if i == numOrders - 1: #for the last order include to the end
                    wlEndMid = orders[i].wl[-1]
                else:
                    wlEndMid = (orders[i].wl[-1]*midpoint
                                + orders[i+1].wl[0]*(1. - midpoint))
                #use this order between this midpoint and the previous midpoint
                induse = (orders[i].wl > wlStartMid) & (orders[i].wl <= wlEndMid)

                #concatenate the used parts of the orders
                if i == 0: #(or just use this order if it's the 1st)
                    specM = orders[i][induse]
                else:
                    specM = specM.concatenate(orders[i][induse])
                wlStartMid = wlEndMid
            
        elif mode.lower() == 'coadd':
            #Merge by coadding orders inside the overlap region
            if np.any(self.specSig <= 0.0):
                raise ValueError("merge_orders in mode 'coadd' requires uncertainties "
                                 "(>0) for all points!")
            for i in range(numOrders):
                #use this order's wavelength grid in the overlap with the next order
                #(assuming all wavelength solutions are equally good)
                if i < numOrders - 1:
                    #identify the overlap range between orders
                    ord1 = orders[i]
                    ord2 = orders[i+1]
                    indO1 = ord1.wl >= ord2.wl[0]
                    indO2 = ord2.wl <= ord1.wl[-1]
                    #Include one extra point from the next order for interpolation
                    indO2[np.nonzero(np.logical_not(indO2))[0][0]] = True
                    
                    #coadd the region in the overlap
                    ord1[indO1] = ord1[indO1].coadd(ord2[indO2])
                    
                #Save this order with coadded values,
                #except for the overlap with the previous order
                if i == 0: #(just use this order if it's the 1st)
                    specM = orders[i]
                else:
                    induse = orders[i].wl > orders[i-1].wl[-1]
                    specM = specM.concatenate(orders[i][induse])            
        else:
            raise ValueError("in merge_orders unrecognized mode '{:}'!".format(mode))
        return specM
    
>>>>>>> 6f271bd4

def read_spectrum(fname, trimBadPix=False, sortByWavelength=False):
    """
    Read in the observed spectrum and save it.
    
    This follows the .s format from Donati's LibreESPRIT,
    files can either have two lines of header or no header.
    This supports 6 column spectropolarimetric files
    (wavelength, I, V|Q|U, null1, null2, errors),
    and also 3 column spectra (wavelength, I, errors).

    :param fname: the name of the file to read.
    :param trimBadPix: optionally remove the more obviously bad pixels if True.
                       Removes pixels with negative flux or error bars of zero,
                       pixels with flux within 3sigma of zero (large errors),
                       and pixels with extremely large values.
    :param sortByWavelength: reorder the points in the spectrum to always
                             increase in wavelength, if set to True.
    :rtype: Spectrum
    """
    # Reading manually is often faster than np.loadtxt for a large files
    fObs = open(fname, 'r')
    #Check if the file starts with data or a header (assume 2 lines of header)
    line1 = fObs.readline()
    line2 = fObs.readline()
    line3 = fObs.readline()
    #assume at least the 3rd line contains real data
    ncolumns = len(line3.split())
    if ncolumns != 6 and ncolumns != 3 and ncolumns != 2:
        print('{:} column spectrum: unknown format!\n'.format(ncolumns))
        raise ValueError(('Reading {:} as an {:} column spectrum: '
                          'unknown format!').format(fname, ncolumns))
    
    if len(line1.split()) == ncolumns and len(line2.split()) == ncolumns:
        #If the column counts are consistent there may be no header
        try:
            #and if the first line starts with numbers, probably no header
            float(line1.split()[0])
            float(line1.split()[1])
            float(line2.split()[0])
            float(line2.split()[1])
            obs_header = None
            nHeader = 0
        except ValueError:
            #Otherwise assume there are two lines of header,
            #one line of with comment and a second with file dimensions,
            #but we figure that by reading the file.
            obs_header = line1
            nHeader = 2
    else:
        obs_header = line1
        nHeader = 2

    #Get the number of lines of data in the file
    nLines = 3 - nHeader #we've already read 3 lines
    for line in fObs:
        words = line.split()
        if len(words) == ncolumns:
            nLines += 1
        else:
            print('ERROR: reading observation, '
                  +'line {:}, {:} columns :\n{:}'.format(
                      nLines, len(words), line))

    obs = Spectrum(np.zeros(nLines), np.zeros(nLines), np.zeros(nLines),
                   np.zeros(nLines), np.zeros(nLines), np.zeros(nLines),
                   header=obs_header)
    
    #Rewind to start then advance the file pointer 2 lines
    fObs.seek(0)
    if obs_header is not None:
        fObs.readline()
        fObs.readline()
    #Then read the actual data of the file
    for i, line in enumerate(fObs):
        words = line.split()
        if (len(words) == ncolumns and ncolumns == 6):
            obs.wl[i] = float(words[0])
            obs.specI[i] = float(words[1])
            obs.specV[i] = float(words[2])
            obs.specN1[i] = float(words[3])
            obs.specN2[i] = float(words[4])
            obs.specSig[i] = float(words[5])
        elif (len(words) == ncolumns and ncolumns == 3):
            obs.wl[i] = float(words[0])
            obs.specI[i] = float(words[1])
            obs.specSig[i] = float(words[2])
        elif (len(words) == ncolumns and ncolumns == 2):
            obs.wl[i] = float(words[0])
            obs.specI[i] = float(words[1])
            
    fObs.close()

    #Optionally, remove bad pixels.
    if trimBadPix:
        use_flag = (obs.specI > 0.)
        if not np.all(obs.specSig == 0):  #(all zeros => no error column)
            use_flag = use_flag & (obs.specSig > 0.)
        use_flag = use_flag & (obs.specI > 3*obs.specSig)
        use_flag = use_flag & (obs.specI < 10*np.percentile(obs.specI, 99.9))
        obs = obs[use_flag]
    
    #Optionally, sort the observation so wavelength is always increasing
    if sortByWavelength:
        obs_ind = np.argsort(obs.wl)
        obs = obs[obs_ind]
    
    return obs

###################################<|MERGE_RESOLUTION|>--- conflicted
+++ resolved
@@ -4,10 +4,6 @@
 
 import numpy as np
 import copy
-<<<<<<< HEAD
-import matplotlib.pyplot as plt
-=======
->>>>>>> 6f271bd4
 
 ###################################
 
@@ -261,170 +257,6 @@
                         self.wl[i], self.specI[i]))
         return
 
-<<<<<<< HEAD
-    def calc_CaIRTindex(self, doppler_vel=None, plotFit=False):
-        '''
-        Calculates the Ca IRT index.
-        Follows the definition in Petit et al. (2013, doi:10.1007/978-3-642-30648-8_9).
-
-        :param doppler_vel: velocity used to correct for Doppler shifts in the spectrum (Float)
-        :param plotFit: If True, Plot the windows of integration used to compute the fluxes
-        :rtype: CaIRT-index (Float)
-        '''
-
-        spectrum = copy.copy(self)
-        
-        # Emission in the Ca IRT and flux in V and R continuum
-        label = ['F8498', 'F8542', 'F8662', 'V8475', 'R8704']
-        w0    = [849.802, 854.209, 866.214, 847.58 , 870.49 ] # central wavelength in nm 
-        dw    = [0.200  , 0.200  , 0.200  , 0.500  , 0.500  ] # integration window width in nm
-          
-        # speed of ligth in km/s
-        cvel = 2.99792458e5 
-
-        # doppler shift the spectrum
-        wl_doppler = spectrum.wl*(1 - doppler_vel/cvel) 
-
-        # Calculate integrated flux with a trapezoidal numerical integral
-        int_flux = []
-        for count, (iw0, idw) in enumerate(zip(w0, dw)):
-            # set the integration window
-            indWaveUse = (wl_doppler > iw0 - idw/2) & (wl_doppler < iw0 + idw/2)
-            # rectangular low pass filter
-            rect_filter = np.zeros_like(spectrum.specI)
-            rect_filter[indWaveUse] = 1
-            # compute flux
-            int_flux.append(np.trapz(spectrum.specI*rect_filter, x=wl_doppler)/idw)
-
-            if plotFit:
-                    plt.figure()
-                    plt.plot(wl_doppler,spectrum.specI)
-                    plt.plot(wl_doppler,rect_filter, label='Retangular filter')
-                    plt.axvline(x=iw0,color='r', label=r'$\lambda_0$')
-                    plt.xlim(iw0 - 2*idw, iw0 + 2*idw)
-                    plt.ylim(0,5)
-                    plt.legend()
-                    plt.show()
-
-        # Get the CaIRT-index
-        CaIRTindex = (int_flux[0] + int_flux[1] + int_flux[2])/(int_flux[3] + int_flux[4])
-        
-        return(CaIRTindex)
-
-    def calc_Haindex(self, doppler_vel=None, method='Gizis', plotFit=False):
-        '''
-        Calculates the Halpha index.
-        
-        :param doppler_vel: velocity used to correct for Doppler shifts in the spectrum (Float)
-        :param method: flag to decide which prescription to use when computing the Ha flux.
-                       Implemented options are 'Gizis' and 'Gomes', which stand for the definitions
-                       in Gizis, Reid & Hawley (2002) and Gomes da Silva et al. (2011), respectively.
-                       (Default: 'Gizis')
-        :param plotFit: If True, Plot the window of integration used to compute the flux
-        :rtype: Ha-index (Float)
-        '''
-
-        spectrum = copy.copy(self)
-        
-        # Emission in the Ha line and flux in V and R continuum.
-        label = ['Ha'   , 'V'    , 'R']
-
-        # Prescription used to compute the fluxes:
-        if method.lower() == 'gizis':
-            # Gizis, Reid & Hawley (2002):
-            w0    = [656.285, 655.885, 656.730] # central wavelength in nm
-            dw    = [0.360  , 0.220  , 0.220  ] # integration window width in nm
-        elif method.lower() == 'gomes':
-            # Gomes da Silva et al. (2011)
-            w0    = [656.2808, 655.087, 658.031] # central wavelength in nm
-            dw    = [0.160   , 1.075  , 0.875  ] # integration window width in nm
-        else: 
-            raise ValueError(('Method {:} unknown. Select among the coded methods i.e. "gizis" or "gomes".' 
-                 'Available methods are implemented as described in Gizis, Reid & Hawley (2002)'
-                 'and Gomes da Silva et al. (2011)').format(method))
-
-          
-        # speed of ligth in km/s
-        cvel = 2.99792458e5 
-
-        # doppler shift the spectrum
-        wl_doppler = spectrum.wl*(1 - doppler_vel/cvel) 
-
-        # Calculate integrated flux with a trapezoidal numerical integral
-        int_flux = []
-        for count, (iw0, idw) in enumerate(zip(w0, dw)):
-            # set the integration window
-            indWaveUse = (wl_doppler > iw0 - idw/2) & (wl_doppler < iw0 + idw/2)
-            # rectangular low pass filter
-            rect_filter = np.zeros_like(spectrum.specI)
-            rect_filter[indWaveUse] = 1
-            # compute flux
-            int_flux.append(np.trapz(spectrum.specI*rect_filter, x=wl_doppler)/idw)
-
-            if plotFit:
-                    plt.figure()
-                    plt.plot(wl_doppler,spectrum.specI)
-                    plt.plot(wl_doppler,rect_filter, label='Retangular filter')
-                    plt.axvline(x=iw0,color='r', label=r'$\lambda_0$')
-                    plt.xlim(iw0 - 2*idw, iw0 + 2*idw)
-                    plt.ylim(0,5)
-                    plt.legend()
-                    plt.show()
-                
-
-        # Get the Ha-index
-        Haindex = int_flux[0]/(int_flux[1] + int_flux[2])
-        return(Haindex)
-    
-    def calc_Naindex(self, doppler_vel=None, plotFit=False):
-        '''
-        Calculates the Na I dublet index.
-
-        :param doppler_vel: velocity used to correct for Doppler shifts in the spectrum (Float)
-        :param plotFit: If True, Plot the window of integration used to compute the flux
-        :rtype: Na-index (Float)
-        '''
-
-        spectrum = copy.copy(self)
-        
-        # Emission in the Na I doublet, and flux in R & V
-        label = ['F5895', 'F5889', 'V'   , 'R'   ]  
-        w0    = [589.592, 588.995, 580.50, 609.70] # central wavelength in nm 
-        dw    = [0.05000, 0.05000, 1.0000, 2.0000] # integration window width in nm
-
-          
-        # speed of ligth in km/s
-        cvel = 2.99792458e5 
-
-        # doppler shift the spectrum
-        wl_doppler = spectrum.wl*(1 - doppler_vel/cvel) 
-
-        # Calculate integrated flux with a trapezoidal numerical integral
-        int_flux = []
-        for count, (iw0, idw) in enumerate(zip(w0, dw)):
-            # set the integration window
-            indWaveUse = (wl_doppler > iw0 - idw/2) & (wl_doppler < iw0 + idw/2)
-            # rectangular low pass filter
-            rect_filter = np.zeros_like(spectrum.specI)
-            rect_filter[indWaveUse] = 1
-            # compute flux
-            int_flux.append(np.trapz(spectrum.specI*rect_filter, x=wl_doppler)/idw)
-
-            if plotFit:
-                    plt.figure()
-                    plt.plot(wl_doppler,spectrum.specI)
-                    plt.plot(wl_doppler,rect_filter, label='Retangular filter')
-                    plt.axvline(x=iw0,color='r', label=r'$\lambda_0$')
-                    plt.xlim(iw0 - 2*idw, iw0 + 2*idw)
-                    plt.ylim(0,1.1)
-                    plt.legend()
-                    plt.show()
-
-        # Get the NaI-index
-        NaIindex = (int_flux[0] + int_flux[1])/(int_flux[2] + int_flux[3]) 
-        
-        return(NaIindex)
-=======
     def get_orders(self, ignoreGaps=False):
         """
         Split an observed echelle spectrum into individual echelle orders.
@@ -572,7 +404,172 @@
             raise ValueError("in merge_orders unrecognized mode '{:}'!".format(mode))
         return specM
     
->>>>>>> 6f271bd4
+
+    def calc_CaIRTindex(self, doppler_vel=None, plotFit=False):
+        '''
+        Calculates the Ca IRT index.
+        Follows the definition in Petit et al. (2013, doi:10.1007/978-3-642-30648-8_9).
+
+        :param doppler_vel: velocity used to correct for Doppler shifts in the spectrum (Float)
+        :param plotFit: If True, Plot the windows of integration used to compute the fluxes
+        :rtype: CaIRT-index (Float)
+        '''
+
+        spectrum = copy.copy(self)
+        
+        # Emission in the Ca IRT and flux in V and R continuum
+        label = ['F8498', 'F8542', 'F8662', 'V8475', 'R8704']
+        w0    = [849.802, 854.209, 866.214, 847.58 , 870.49 ] # central wavelength in nm 
+        dw    = [0.200  , 0.200  , 0.200  , 0.500  , 0.500  ] # integration window width in nm
+          
+        # speed of ligth in km/s
+        cvel = 2.99792458e5 
+
+        # doppler shift the spectrum
+        wl_doppler = spectrum.wl*(1 - doppler_vel/cvel) 
+
+        # Calculate integrated flux with a trapezoidal numerical integral
+        int_flux = []
+        for count, (iw0, idw) in enumerate(zip(w0, dw)):
+            # set the integration window
+            indWaveUse = (wl_doppler > iw0 - idw/2) & (wl_doppler < iw0 + idw/2)
+            # rectangular low pass filter
+            rect_filter = np.zeros_like(spectrum.specI)
+            rect_filter[indWaveUse] = 1
+            # compute flux
+            int_flux.append(np.trapz(spectrum.specI*rect_filter, x=wl_doppler)/idw)
+
+            if plotFit:
+                    import matplotlib.pyplot as plt
+                    plt.figure()
+                    plt.plot(wl_doppler,spectrum.specI)
+                    plt.plot(wl_doppler,rect_filter, label='Retangular filter')
+                    plt.axvline(x=iw0,color='r', label=r'$\lambda_0$')
+                    plt.xlim(iw0 - 2*idw, iw0 + 2*idw)
+                    plt.ylim(0,5)
+                    plt.legend()
+                    plt.show()
+
+        # Get the CaIRT-index
+        CaIRTindex = (int_flux[0] + int_flux[1] + int_flux[2])/(int_flux[3] + int_flux[4])
+        
+        return(CaIRTindex)
+
+    def calc_Haindex(self, doppler_vel=None, method='Gizis', plotFit=False):
+        '''
+        Calculates the Halpha index.
+        
+        :param doppler_vel: velocity used to correct for Doppler shifts in the spectrum (Float)
+        :param method: flag to decide which prescription to use when computing the Ha flux.
+                       Implemented options are 'Gizis' and 'Gomes', which stand for the definitions
+                       in Gizis, Reid & Hawley (2002) and Gomes da Silva et al. (2011), respectively.
+                       (Default: 'Gizis')
+        :param plotFit: If True, Plot the window of integration used to compute the flux
+        :rtype: Ha-index (Float)
+        '''
+
+        spectrum = copy.copy(self)
+        
+        # Emission in the Ha line and flux in V and R continuum.
+        label = ['Ha'   , 'V'    , 'R']
+
+        # Prescription used to compute the fluxes:
+        if method.lower() == 'gizis':
+            # Gizis, Reid & Hawley (2002):
+            w0    = [656.285, 655.885, 656.730] # central wavelength in nm
+            dw    = [0.360  , 0.220  , 0.220  ] # integration window width in nm
+        elif method.lower() == 'gomes':
+            # Gomes da Silva et al. (2011)
+            w0    = [656.2808, 655.087, 658.031] # central wavelength in nm
+            dw    = [0.160   , 1.075  , 0.875  ] # integration window width in nm
+        else: 
+            raise ValueError(('Method {:} unknown. Select among the coded methods i.e. "gizis" or "gomes".' 
+                 'Available methods are implemented as described in Gizis, Reid & Hawley (2002)'
+                 'and Gomes da Silva et al. (2011)').format(method))
+
+          
+        # speed of ligth in km/s
+        cvel = 2.99792458e5 
+
+        # doppler shift the spectrum
+        wl_doppler = spectrum.wl*(1 - doppler_vel/cvel) 
+
+        # Calculate integrated flux with a trapezoidal numerical integral
+        int_flux = []
+        for count, (iw0, idw) in enumerate(zip(w0, dw)):
+            # set the integration window
+            indWaveUse = (wl_doppler > iw0 - idw/2) & (wl_doppler < iw0 + idw/2)
+            # rectangular low pass filter
+            rect_filter = np.zeros_like(spectrum.specI)
+            rect_filter[indWaveUse] = 1
+            # compute flux
+            int_flux.append(np.trapz(spectrum.specI*rect_filter, x=wl_doppler)/idw)
+
+            if plotFit:
+                    import matplotlib.pyplot as plt
+                    plt.figure()
+                    plt.plot(wl_doppler,spectrum.specI)
+                    plt.plot(wl_doppler,rect_filter, label='Retangular filter')
+                    plt.axvline(x=iw0,color='r', label=r'$\lambda_0$')
+                    plt.xlim(iw0 - 2*idw, iw0 + 2*idw)
+                    plt.ylim(0,5)
+                    plt.legend()
+                    plt.show()
+                
+
+        # Get the Ha-index
+        Haindex = int_flux[0]/(int_flux[1] + int_flux[2])
+        return(Haindex)
+    
+    def calc_Naindex(self, doppler_vel=None, plotFit=False):
+        '''
+        Calculates the Na I dublet index.
+
+        :param doppler_vel: velocity used to correct for Doppler shifts in the spectrum (Float)
+        :param plotFit: If True, Plot the window of integration used to compute the flux
+        :rtype: Na-index (Float)
+        '''
+
+        spectrum = copy.copy(self)
+        
+        # Emission in the Na I doublet, and flux in R & V
+        label = ['F5895', 'F5889', 'V'   , 'R'   ]  
+        w0    = [589.592, 588.995, 580.50, 609.70] # central wavelength in nm 
+        dw    = [0.05000, 0.05000, 1.0000, 2.0000] # integration window width in nm
+
+          
+        # speed of ligth in km/s
+        cvel = 2.99792458e5 
+
+        # doppler shift the spectrum
+        wl_doppler = spectrum.wl*(1 - doppler_vel/cvel) 
+
+        # Calculate integrated flux with a trapezoidal numerical integral
+        int_flux = []
+        for count, (iw0, idw) in enumerate(zip(w0, dw)):
+            # set the integration window
+            indWaveUse = (wl_doppler > iw0 - idw/2) & (wl_doppler < iw0 + idw/2)
+            # rectangular low pass filter
+            rect_filter = np.zeros_like(spectrum.specI)
+            rect_filter[indWaveUse] = 1
+            # compute flux
+            int_flux.append(np.trapz(spectrum.specI*rect_filter, x=wl_doppler)/idw)
+
+            if plotFit:
+                    import matplotlib.pyplot as plt
+                    plt.figure()
+                    plt.plot(wl_doppler,spectrum.specI)
+                    plt.plot(wl_doppler,rect_filter, label='Retangular filter')
+                    plt.axvline(x=iw0,color='r', label=r'$\lambda_0$')
+                    plt.xlim(iw0 - 2*idw, iw0 + 2*idw)
+                    plt.ylim(0,1.1)
+                    plt.legend()
+                    plt.show()
+
+        # Get the NaI-index
+        NaIindex = (int_flux[0] + int_flux[1])/(int_flux[2] + int_flux[3]) 
+        
+        return(NaIindex)
 
 def read_spectrum(fname, trimBadPix=False, sortByWavelength=False):
     """
